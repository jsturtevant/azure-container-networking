// Copyright 2017 Microsoft. All rights reserved.
// MIT License

package restserver

import (
	"fmt"
	"net/http"
	"time"

	"github.com/Azure/azure-container-networking/cns"
	"github.com/Azure/azure-container-networking/cns/dockerclient"
	"github.com/Azure/azure-container-networking/cns/imdsclient"
<<<<<<< HEAD
	"github.com/Azure/azure-container-networking/cns/ipamclient"
=======
>>>>>>> c51e607b
	"github.com/Azure/azure-container-networking/cns/routes"
	"github.com/Azure/azure-container-networking/common"
	"github.com/Azure/azure-container-networking/log"
	"github.com/Azure/azure-container-networking/store"
)

const (
	// Key against which CNS state is persisted.
	storeKey = "ContainerNetworkService"
)

// httpRestService represents http listener for CNS - Container Networking Service.
type httpRestService struct {
	*cns.Service
	dockerClient *dockerclient.DockerClient
	imdsClient   *imdsclient.ImdsClient
	ipamClient   *ipamclient.IpamClient
	routingTable *routes.RoutingTable
	store        store.KeyValueStore
	state        httpRestServiceState
}

// httpRestServiceState contains the state we would like to persist.
type httpRestServiceState struct {
	Location    string
	NetworkType string
	Initialized bool
	TimeStamp   time.Time
}

// HTTPService describes the min API interface that every service should have.
type HTTPService interface {
	common.ServiceAPI
}

// NewHTTPRestService creates a new HTTP Service object.
func NewHTTPRestService(config *common.ServiceConfig) (HTTPService, error) {
	service, err := cns.NewService(config.Name, config.Version, config.Store)
	if err != nil {
		return nil, err
	}

	imdsClient := &imdsclient.ImdsClient{}
	routingTable := &routes.RoutingTable{}
	dc, err := dockerclient.NewDefaultDockerClient(imdsClient)
	if err != nil {
		return nil, err
	}

<<<<<<< HEAD
	ic, err := ipamclient.NewIpamClient("")
	if err != nil {
		return nil, err
	}

=======
>>>>>>> c51e607b
	return &httpRestService{
		Service:      service,
		store:        service.Service.Store,
		dockerClient: dc,
		imdsClient:   imdsClient,
<<<<<<< HEAD
		ipamClient:   ic,
=======
>>>>>>> c51e607b
		routingTable: routingTable,
	}, nil
}

// Start starts the CNS listener.
func (service *httpRestService) Start(config *common.ServiceConfig) error {

	err := service.Initialize(config)
	if err != nil {
		log.Printf("[Azure CNS]  Failed to initialize base service, err:%v.", err)
		return err
	}

	// Add handlers.
	listener := service.Listener

	// default handlers
	listener.AddHandler(cns.SetEnvironmentPath, service.setEnvironment)
	listener.AddHandler(cns.CreateNetworkPath, service.createNetwork)
	listener.AddHandler(cns.DeleteNetworkPath, service.deleteNetwork)
	listener.AddHandler(cns.ReserveIPAddressPath, service.reserveIPAddress)
	listener.AddHandler(cns.ReleaseIPAddressPath, service.releaseIPAddress)
	listener.AddHandler(cns.GetHostLocalIPPath, service.getHostLocalIP)
	listener.AddHandler(cns.GetIPAddressUtilizationPath, service.getIPAddressUtilization)
	listener.AddHandler(cns.GetUnhealthyIPAddressesPath, service.getUnhealthyIPAddresses)

	// handlers for v0.1
	listener.AddHandler(cns.V1Prefix+cns.SetEnvironmentPath, service.setEnvironment)
	listener.AddHandler(cns.V1Prefix+cns.CreateNetworkPath, service.createNetwork)
	listener.AddHandler(cns.V1Prefix+cns.DeleteNetworkPath, service.deleteNetwork)
	listener.AddHandler(cns.V1Prefix+cns.ReserveIPAddressPath, service.reserveIPAddress)
	listener.AddHandler(cns.V1Prefix+cns.ReleaseIPAddressPath, service.releaseIPAddress)
	listener.AddHandler(cns.V1Prefix+cns.GetHostLocalIPPath, service.getHostLocalIP)
	listener.AddHandler(cns.V1Prefix+cns.GetIPAddressUtilizationPath, service.getIPAddressUtilization)
	listener.AddHandler(cns.V1Prefix+cns.GetUnhealthyIPAddressesPath, service.getUnhealthyIPAddresses)

	log.Printf("[Azure CNS]  Listening.")
	return nil
}

// Stop stops the CNS.
func (service *httpRestService) Stop() {
	service.Uninitialize()
	log.Printf("[Azure CNS]  Service stopped.")
}

// Handles requests to set the environment type.
func (service *httpRestService) setEnvironment(w http.ResponseWriter, r *http.Request) {
	log.Printf("[Azure CNS] setEnvironment")

	var req cns.SetEnvironmentRequest
	err := service.Listener.Decode(w, r, &req)
	log.Request(service.Name, &req, err)

	if err != nil {
		return
	}

	switch r.Method {
	case "POST":
		log.Printf("[Azure CNS]  POST received for SetEnvironment.")
		service.state.Location = req.Location
		service.state.NetworkType = req.NetworkType
		service.state.Initialized = true
		service.saveState()
	default:
	}

	resp := &cns.Response{ReturnCode: 0}
	err = service.Listener.Encode(w, &resp)

	log.Response(service.Name, resp, err)
}

// Handles CreateNetwork requests.
func (service *httpRestService) createNetwork(w http.ResponseWriter, r *http.Request) {
	log.Printf("[Azure CNS] createNetwork")

	var err error
	returnCode := 0
	returnMessage := ""

	if service.state.Initialized {
		var req cns.CreateNetworkRequest
		err = service.Listener.Decode(w, r, &req)
		log.Request(service.Name, &req, err)

		if err != nil {
			returnMessage = fmt.Sprintf("[Azure CNS] Error. Unable to decode input request.")
			returnCode = InvalidParameter
		} else {
			switch r.Method {
			case "POST":
				dc := service.dockerClient
				rt := service.routingTable
				err = dc.NetworkExists(req.NetworkName)

				// Network does not exist.
				if err != nil {
					switch service.state.NetworkType {
					case "Underlay":
						switch service.state.Location {
						case "Azure":
							log.Printf("[Azure CNS] Goign to create network with name %v.", req.NetworkName)

							err = rt.GetRoutingTable()
							if err != nil {
								// We should not fail the call to create network for this.
								// This is because restoring routes is a fallback mechanism in case
								// network driver is not behaving as expected.
								// The responsibility to restore routes is with network driver.
								log.Printf("[Azure CNS] Unable to get routing table from node, %+v.", err.Error())
							}

							err = dc.CreateNetwork(req.NetworkName)
							if err != nil {
								returnMessage = fmt.Sprintf("[Azure CNS] Error. CreateNetwork failed %v.", err.Error())
								returnCode = UnexpectedError
							}

							err = rt.RestoreRoutingTable()
							if err != nil {
								log.Printf("[Azure CNS] Unable to restore routing table on node, %+v.", err.Error())
							}

						case "StandAlone":
							returnMessage = fmt.Sprintf("[Azure CNS] Error. Underlay network is not supported in StandAlone environment. %v.", err.Error())
							returnCode = UnsupportedEnvironment
						}
					case "Overlay":
						returnMessage = fmt.Sprintf("[Azure CNS] Error. Overlay support not yet available. %v.", err.Error())
						returnCode = UnsupportedEnvironment
					}
				} else {
					returnMessage = fmt.Sprintf("[Azure CNS] Received a request to create an already existing network %v", req.NetworkName)
					log.Printf(returnMessage)
				}

			default:
				returnMessage = "[Azure CNS] Error. CreateNetwork did not receive a POST."
				returnCode = InvalidParameter
			}
		}

	} else {
		returnMessage = fmt.Sprintf("[Azure CNS] Error. CNS is not yet initialized with environment.")
		returnCode = UnsupportedEnvironment
	}

	resp := &cns.Response{
		ReturnCode: returnCode,
		Message:    returnMessage,
	}

	err = service.Listener.Encode(w, &resp)

	log.Response(service.Name, resp, err)
}

// Handles DeleteNetwork requests.
func (service *httpRestService) deleteNetwork(w http.ResponseWriter, r *http.Request) {
	log.Printf("[Azure CNS] deleteNetwork")

	var req cns.DeleteNetworkRequest
	returnCode := 0
	returnMessage := ""
	err := service.Listener.Decode(w, r, &req)
	log.Request(service.Name, &req, err)

	if err != nil {
		return
	}

	switch r.Method {
	case "POST":
		dc := service.dockerClient
		err := dc.NetworkExists(req.NetworkName)

		// Network does exist
		if err == nil {
			log.Printf("[Azure CNS] Goign to delete network with name %v.", req.NetworkName)
			err := dc.DeleteNetwork(req.NetworkName)
			if err != nil {
				returnMessage = fmt.Sprintf("[Azure CNS] Error. DeleteNetwork failed %v.", err.Error())
				returnCode = UnexpectedError
			}
		} else {
			if err == fmt.Errorf("Network not found") {
				log.Printf("[Azure CNS] Received a request to delete network that does not exist: %v.", req.NetworkName)
			} else {
				returnCode = UnexpectedError
				returnMessage = err.Error()
			}
		}

	default:
		returnMessage = "[Azure CNS] Error. DeleteNetwork did not receive a POST."
		returnCode = InvalidParameter
	}

	resp := &cns.Response{
		ReturnCode: returnCode,
		Message:    returnMessage,
	}

	err = service.Listener.Encode(w, &resp)

	log.Response(service.Name, resp, err)
}

// Handles ip reservation requests.
func (service *httpRestService) reserveIPAddress(w http.ResponseWriter, r *http.Request) {
	log.Printf("[Azure CNS] reserveIPAddress")

	var req cns.ReserveIPAddressRequest
	returnMessage := ""
	returnCode := 0
	addr := ""
	err := service.Listener.Decode(w, r, &req)

	log.Request(service.Name, &req, err)

	if err != nil {
		return
	}

	if req.ReservationID == "" {
		returnCode = InvalidReservationID
		returnMessage = fmt.Sprintf("[Azure CNS] Error. ReservationId is empty")
	}

	switch r.Method {
	case "POST":
<<<<<<< HEAD
		ic := service.ipamClient

		ifInfo, err := service.imdsClient.GetPrimaryInterfaceInfoFromMemory()
		if err != nil {
			returnMessage = fmt.Sprintf("[Azure CNS] Error. GetPrimaryIfaceInfo failed %v", err.Error())
			returnCode = UnexpectedError
			break
		}

		asID, err := ic.GetAddressSpace()
		if err != nil {
			returnMessage = fmt.Sprintf("[Azure CNS] Error. GetAddressSpace failed %v", err.Error())
			returnCode = UnexpectedError
			break
		}

		poolID, err := ic.GetPoolID(asID, ifInfo.Subnet)
		if err != nil {
			returnMessage = fmt.Sprintf("[Azure CNS] Error. GetPoolID failed %v", err.Error())
			returnCode = UnexpectedError
			break
		}

		addr, err = ic.ReserveIPAddress(poolID, req.ReservationID)
		if err != nil {
			returnMessage = fmt.Sprintf("ReserveIpAddress failed with %+v", err.Error())
			returnCode = UnexpectedError
		}

	default:
		returnMessage = "[Azure CNS] Error. ReserveIP did not receive a POST."
		returnCode = InvalidParameter

=======
	default:
>>>>>>> c51e607b
	}

	resp := cns.Response{
		ReturnCode: returnCode,
		Message:    returnMessage,
	}
	reserveResp := &cns.ReserveIPAddressResponse{Response: resp, IPAddress: addr}
	err = service.Listener.Encode(w, &reserveResp)

	log.Response(service.Name, reserveResp, err)
}

// Handles release ip reservation requests.
func (service *httpRestService) releaseIPAddress(w http.ResponseWriter, r *http.Request) {
	log.Printf("[Azure CNS] releaseIPAddress")

	var req cns.ReleaseIPAddressRequest
	returnMessage := ""
	returnCode := 0

	err := service.Listener.Decode(w, r, &req)
	log.Request(service.Name, &req, err)

	if err != nil {
		return
	}

	if req.ReservationID == "" {
		returnCode = InvalidReservationID
		returnMessage = fmt.Sprintf("[Azure CNS] Error. ReservationId is empty")
	}

	switch r.Method {
	case "POST":
<<<<<<< HEAD
		ic := service.ipamClient

		ifInfo, err := service.imdsClient.GetPrimaryInterfaceInfoFromMemory()
		if err != nil {
			returnMessage = fmt.Sprintf("[Azure CNS] Error. GetPrimaryIfaceInfo failed %v", err.Error())
			returnCode = UnexpectedError
			break
		}

		asID, err := ic.GetAddressSpace()
		if err != nil {
			returnMessage = fmt.Sprintf("[Azure CNS] Error. GetAddressSpace failed %v", err.Error())
			returnCode = UnexpectedError
			break
		}

		poolID, err := ic.GetPoolID(asID, ifInfo.Subnet)
		if err != nil {
			returnMessage = fmt.Sprintf("[Azure CNS] Error. GetPoolID failed %v", err.Error())
			returnCode = UnexpectedError
			break
		}

		err = ic.ReleaseIPAddress(poolID, req.ReservationID)
		if err != nil {
			returnMessage = fmt.Sprintf("ReserveIpAddress failed with %+v", err.Error())
			returnCode = UnexpectedError
		}

	default:
	}

	resp := cns.Response{
		ReturnCode: returnCode,
		Message:    returnMessage,
=======
	default:
>>>>>>> c51e607b
	}

	err = service.Listener.Encode(w, &resp)

	log.Response(service.Name, resp, err)
}

// Retrieves the host local ip address. Containers can talk to host using this IP address.
func (service *httpRestService) getHostLocalIP(w http.ResponseWriter, r *http.Request) {
	log.Printf("[Azure CNS] getHostLocalIP")
	log.Request(service.Name, "getHostLocalIP", nil)

	var found bool
	var errmsg string
	hostLocalIP := "0.0.0.0"

	if service.state.Initialized {
		switch r.Method {
		case "GET":
			switch service.state.NetworkType {
			case "Underlay":
				if service.imdsClient != nil {
					piface, err := service.imdsClient.GetPrimaryInterfaceInfoFromMemory()
					if err == nil {
						hostLocalIP = piface.PrimaryIP
						found = true
					} else {
						log.Printf("[Azure-CNS] Received error from GetPrimaryInterfaceInfoFromMemory. err: %v", err.Error())
					}
				}

			case "Overlay":
				errmsg = "[Azure-CNS] Overlay is not yet supported."
			}

		default:
			errmsg = "[Azure-CNS] GetHostLocalIP API expects a GET."
		}
	}

	returnCode := 0
	if !found {
		returnCode = NotFound
		if errmsg == "" {
			errmsg = "[Azure-CNS] Unable to get host local ip. Check if environment is initialized.."
		}
	}

	resp := cns.Response{ReturnCode: returnCode, Message: errmsg}
	hostLocalIPResponse := &cns.HostLocalIPAddressResponse{
		Response:  resp,
		IPAddress: hostLocalIP,
	}

	err := service.Listener.Encode(w, &hostLocalIPResponse)

	log.Response(service.Name, hostLocalIPResponse, err)
}

// Handles ip address utilization requests.
func (service *httpRestService) getIPAddressUtilization(w http.ResponseWriter, r *http.Request) {
	log.Printf("[Azure CNS] getIPAddressUtilization")
	log.Request(service.Name, "getIPAddressUtilization", nil)
<<<<<<< HEAD

	returnMessage := ""
	returnCode := 0
	capacity := 0
	available := 0
	var unhealthyAddrs []string

	switch r.Method {
	case "GET":
		ic := service.ipamClient

		ifInfo, err := service.imdsClient.GetPrimaryInterfaceInfoFromMemory()
		if err != nil {
			returnMessage = fmt.Sprintf("[Azure CNS] Error. GetPrimaryIfaceInfo failed %v", err.Error())
			returnCode = UnexpectedError
			break
		}

		asID, err := ic.GetAddressSpace()
		if err != nil {
			returnMessage = fmt.Sprintf("[Azure CNS] Error. GetAddressSpace failed %v", err.Error())
			returnCode = UnexpectedError
			break
		}

		poolID, err := ic.GetPoolID(asID, ifInfo.Subnet)
		if err != nil {
			returnMessage = fmt.Sprintf("[Azure CNS] Error. GetPoolID failed %v", err.Error())
			returnCode = UnexpectedError
			break
		}

		capacity, available, unhealthyAddrs, err = ic.GetIPAddressUtilization(poolID)
		if err != nil {
			returnMessage = fmt.Sprintf("[Azure CNS] Error. GetIPUtilization failed %v", err.Error())
			returnCode = UnexpectedError
			break
		}
		log.Printf("Capacity %v Available %v UnhealthyAddrs %v", capacity, available, unhealthyAddrs)

	default:
	}

	resp := cns.Response{
		ReturnCode: returnCode,
		Message:    returnMessage,
=======

	switch r.Method {
	case "GET":
	default:
>>>>>>> c51e607b
	}

	utilResponse := &cns.IPAddressesUtilizationResponse{
		Response:  resp,
		Available: available,
		Reserved:  capacity - available,
		Unhealthy: len(unhealthyAddrs),
	}

	err := service.Listener.Encode(w, &utilResponse)

	log.Response(service.Name, utilResponse, err)
}

// Handles retrieval of ip addresses that are available to be reserved from ipam driver.
func (service *httpRestService) getAvailableIPAddresses(w http.ResponseWriter, r *http.Request) {
	log.Printf("[Azure CNS] getAvailableIPAddresses")
	log.Request(service.Name, "getAvailableIPAddresses", nil)

	switch r.Method {
	case "GET":
	default:
	}

	resp := cns.Response{ReturnCode: 0}
	ipResp := &cns.GetIPAddressesResponse{Response: resp}
	err := service.Listener.Encode(w, &ipResp)

	log.Response(service.Name, ipResp, err)
}

// Handles retrieval of reserved ip addresses from ipam driver.
func (service *httpRestService) getReservedIPAddresses(w http.ResponseWriter, r *http.Request) {
	log.Printf("[Azure CNS] getReservedIPAddresses")
	log.Request(service.Name, "getReservedIPAddresses", nil)

	switch r.Method {
	case "GET":
	default:
	}

	resp := cns.Response{ReturnCode: 0}
	ipResp := &cns.GetIPAddressesResponse{Response: resp}
	err := service.Listener.Encode(w, &ipResp)

	log.Response(service.Name, ipResp, err)
}

// Handles retrieval of ghost ip addresses from ipam driver.
func (service *httpRestService) getUnhealthyIPAddresses(w http.ResponseWriter, r *http.Request) {
	log.Printf("[Azure CNS] getUnhealthyIPAddresses")
	log.Request(service.Name, "getUnhealthyIPAddresses", nil)

	returnMessage := ""
	returnCode := 0
	capacity := 0
	available := 0
	var unhealthyAddrs []string

	switch r.Method {
	case "GET":
<<<<<<< HEAD
		ic := service.ipamClient

		ifInfo, err := service.imdsClient.GetPrimaryInterfaceInfoFromMemory()
		if err != nil {
			returnMessage = fmt.Sprintf("[Azure CNS] Error. GetPrimaryIfaceInfo failed %v", err.Error())
			returnCode = UnexpectedError
			break
		}

		asID, err := ic.GetAddressSpace()
		if err != nil {
			returnMessage = fmt.Sprintf("[Azure CNS] Error. GetAddressSpace failed %v", err.Error())
			returnCode = UnexpectedError
			break
		}

		poolID, err := ic.GetPoolID(asID, ifInfo.Subnet)
		if err != nil {
			returnMessage = fmt.Sprintf("[Azure CNS] Error. GetPoolID failed %v", err.Error())
			returnCode = UnexpectedError
			break
		}

		capacity, available, unhealthyAddrs, err = ic.GetIPAddressUtilization(poolID)
		if err != nil {
			returnMessage = fmt.Sprintf("[Azure CNS] Error. GetIPUtilization failed %v", err.Error())
			returnCode = UnexpectedError
			break
		}
		log.Printf("Capacity %v Available %v UnhealthyAddrs %v", capacity, available, unhealthyAddrs)

	default:
	}

	resp := cns.Response{
		ReturnCode: returnCode,
		Message:    returnMessage,
	}

	ipResp := &cns.GetIPAddressesResponse{
		Response: resp,
	}

	ipResp.IPAddresses = make([]cns.IPAddress, len(unhealthyAddrs))

	for index, addr := range unhealthyAddrs {
		ipResp.IPAddresses[index].IPAddress = addr
=======
	default:
>>>>>>> c51e607b
	}

	err := service.Listener.Encode(w, &ipResp)

	log.Response(service.Name, ipResp, err)
}

// getAllIPAddresses retrieves all ip addresses from ipam driver.
func (service *httpRestService) getAllIPAddresses(w http.ResponseWriter, r *http.Request) {
	log.Printf("[Azure CNS] getAllIPAddresses")
	log.Request(service.Name, "getAllIPAddresses", nil)

	switch r.Method {
	case "GET":
	default:
	}

	resp := cns.Response{ReturnCode: 0}
	ipResp := &cns.GetIPAddressesResponse{Response: resp}
	err := service.Listener.Encode(w, &ipResp)

	log.Response(service.Name, ipResp, err)
}

// Handles health report requests.
func (service *httpRestService) getHealthReport(w http.ResponseWriter, r *http.Request) {
	log.Printf("[Azure CNS] getHealthReport")
	log.Request(service.Name, "getHealthReport", nil)

	switch r.Method {
	case "GET":
	default:
	}

	resp := &cns.Response{ReturnCode: 0}
	err := service.Listener.Encode(w, &resp)

	log.Response(service.Name, resp, err)
}

// saveState writes CNS state to persistent store.
func (service *httpRestService) saveState() error {
	log.Printf("[Azure CNS] saveState")

	// Skip if a store is not provided.
	if service.store == nil {
		log.Printf("[Azure CNS]  store not initialized.")
		return nil
	}

	// Update time stamp.
	service.state.TimeStamp = time.Now()
	err := service.store.Write(storeKey, &service.state)
	if err == nil {
		log.Printf("[Azure CNS]  State saved successfully.\n")
	} else {
		log.Printf("[Azure CNS]  Failed to save state., err:%v\n", err)
	}

	return err
}

// restoreState restores CNS state from persistent store.
func (service *httpRestService) restoreState() error {
	log.Printf("[Azure CNS] restoreState")

	// Skip if a store is not provided.
	if service.store == nil {
		log.Printf("[Azure CNS]  store not initialized.")
		return nil
	}

	// Read any persisted state.
	err := service.store.Read(storeKey, &service.state)
	if err != nil {
		if err == store.ErrKeyNotFound {
			// Nothing to restore.
			log.Printf("[Azure CNS]  No state to restore.\n")
			return nil
		}

		log.Printf("[Azure CNS]  Failed to restore state, err:%v\n", err)
		return err
	}

	log.Printf("[Azure CNS]  Restored state, %+v\n", service.state)
	return nil
}<|MERGE_RESOLUTION|>--- conflicted
+++ resolved
@@ -11,10 +11,8 @@
 	"github.com/Azure/azure-container-networking/cns"
 	"github.com/Azure/azure-container-networking/cns/dockerclient"
 	"github.com/Azure/azure-container-networking/cns/imdsclient"
-<<<<<<< HEAD
 	"github.com/Azure/azure-container-networking/cns/ipamclient"
-=======
->>>>>>> c51e607b
+	"github.com/Azure/azure-container-networking/cns/routes"
 	"github.com/Azure/azure-container-networking/cns/routes"
 	"github.com/Azure/azure-container-networking/common"
 	"github.com/Azure/azure-container-networking/log"
@@ -64,23 +62,17 @@
 		return nil, err
 	}
 
-<<<<<<< HEAD
 	ic, err := ipamclient.NewIpamClient("")
 	if err != nil {
 		return nil, err
 	}
 
-=======
->>>>>>> c51e607b
 	return &httpRestService{
 		Service:      service,
 		store:        service.Service.Store,
 		dockerClient: dc,
 		imdsClient:   imdsClient,
-<<<<<<< HEAD
 		ipamClient:   ic,
-=======
->>>>>>> c51e607b
 		routingTable: routingTable,
 	}, nil
 }
@@ -314,7 +306,6 @@
 
 	switch r.Method {
 	case "POST":
-<<<<<<< HEAD
 		ic := service.ipamClient
 
 		ifInfo, err := service.imdsClient.GetPrimaryInterfaceInfoFromMemory()
@@ -348,9 +339,6 @@
 		returnMessage = "[Azure CNS] Error. ReserveIP did not receive a POST."
 		returnCode = InvalidParameter
 
-=======
-	default:
->>>>>>> c51e607b
 	}
 
 	resp := cns.Response{
@@ -385,7 +373,6 @@
 
 	switch r.Method {
 	case "POST":
-<<<<<<< HEAD
 		ic := service.ipamClient
 
 		ifInfo, err := service.imdsClient.GetPrimaryInterfaceInfoFromMemory()
@@ -421,9 +408,6 @@
 	resp := cns.Response{
 		ReturnCode: returnCode,
 		Message:    returnMessage,
-=======
-	default:
->>>>>>> c51e607b
 	}
 
 	err = service.Listener.Encode(w, &resp)
@@ -487,7 +471,6 @@
 func (service *httpRestService) getIPAddressUtilization(w http.ResponseWriter, r *http.Request) {
 	log.Printf("[Azure CNS] getIPAddressUtilization")
 	log.Request(service.Name, "getIPAddressUtilization", nil)
-<<<<<<< HEAD
 
 	returnMessage := ""
 	returnCode := 0
@@ -534,12 +517,6 @@
 	resp := cns.Response{
 		ReturnCode: returnCode,
 		Message:    returnMessage,
-=======
-
-	switch r.Method {
-	case "GET":
-	default:
->>>>>>> c51e607b
 	}
 
 	utilResponse := &cns.IPAddressesUtilizationResponse{
@@ -601,7 +578,6 @@
 
 	switch r.Method {
 	case "GET":
-<<<<<<< HEAD
 		ic := service.ipamClient
 
 		ifInfo, err := service.imdsClient.GetPrimaryInterfaceInfoFromMemory()
@@ -649,9 +625,6 @@
 
 	for index, addr := range unhealthyAddrs {
 		ipResp.IPAddresses[index].IPAddress = addr
-=======
-	default:
->>>>>>> c51e607b
 	}
 
 	err := service.Listener.Encode(w, &ipResp)
